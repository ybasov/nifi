--- conflicted
+++ resolved
@@ -17,20 +17,7 @@
 package org.apache.nifi.controller.cluster;
 
 import java.io.IOException;
-<<<<<<< HEAD
-import java.nio.charset.StandardCharsets;
 
-import org.apache.curator.RetryPolicy;
-import org.apache.curator.framework.CuratorFramework;
-import org.apache.curator.framework.CuratorFrameworkFactory;
-import org.apache.curator.retry.RetryNTimes;
-import org.apache.nifi.cluster.protocol.NodeProtocolSender;
-import org.apache.nifi.cluster.protocol.ProtocolException;
-import org.apache.nifi.cluster.protocol.message.HeartbeatMessage;
-import org.apache.nifi.util.NiFiProperties;
-import org.apache.zookeeper.WatchedEvent;
-import org.apache.zookeeper.Watcher;
-=======
 import java.util.List;
 import java.util.Map;
 import java.util.stream.Collectors;
@@ -45,21 +32,14 @@
 import org.apache.nifi.cluster.protocol.message.HeartbeatMessage;
 import org.apache.nifi.cluster.protocol.message.HeartbeatResponseMessage;
 import org.apache.nifi.controller.leader.election.LeaderElectionManager;
->>>>>>> 9fe3a70f
 import org.slf4j.Logger;
 import org.slf4j.LoggerFactory;
 
 /**
-<<<<<<< HEAD
- * Uses ZooKeeper in order to determine which node is the elected Cluster
- * Coordinator and to indicate that this node is part of the cluster. However,
- * once the Cluster Coordinator is known, heartbeats are sent directly to the
+ * Uses Leader Election Manager in order to determine which node is the elected
+ * Cluster Coordinator and to indicate that this node is part of the cluster.
+ * Once the Cluster Coordinator is known, heartbeats are sent directly to the
  * Cluster Coordinator.
-=======
- * Uses Leader Election Manager in order to determine which node is the elected Cluster Coordinator and to indicate
- * that this node is part of the cluster. Once the Cluster Coordinator is known, heartbeats are
- * sent directly to the Cluster Coordinator.
->>>>>>> 9fe3a70f
  */
 public class ClusterProtocolHeartbeater implements Heartbeater {
 
@@ -69,25 +49,10 @@
     private final LeaderElectionManager electionManager;
     private final ClusterCoordinator clusterCoordinator;
 
-<<<<<<< HEAD
-    public ClusterProtocolHeartbeater(final NodeProtocolSender protocolSender, final NiFiProperties nifiProperties) {
-        this.protocolSender = protocolSender;
-
-        final RetryPolicy retryPolicy = new RetryNTimes(10, 500);
-        final ZooKeeperClientConfig zkConfig = ZooKeeperClientConfig.createConfig(nifiProperties);
-
-        curatorClient = CuratorFrameworkFactory.newClient(zkConfig.getConnectString(),
-                zkConfig.getSessionTimeoutMillis(), zkConfig.getConnectionTimeoutMillis(), retryPolicy);
-
-        curatorClient.start();
-        nodesPathPrefix = zkConfig.resolvePath("cluster/nodes");
-        coordinatorPath = nodesPathPrefix + "/coordinator";
-=======
     public ClusterProtocolHeartbeater(final NodeProtocolSender protocolSender, final ClusterCoordinator clusterCoordinator, final LeaderElectionManager electionManager) {
         this.protocolSender = protocolSender;
         this.clusterCoordinator = clusterCoordinator;
         this.electionManager = electionManager;
->>>>>>> 9fe3a70f
     }
 
     @Override
@@ -109,7 +74,7 @@
         final HeartbeatPayload payload = HeartbeatPayload.unmarshal(payloadBytes);
         final List<NodeConnectionStatus> nodeStatusList = payload.getClusterStatus();
         final Map<NodeIdentifier, Long> updateIdMap = nodeStatusList.stream().collect(
-            Collectors.toMap(status -> status.getNodeIdentifier(), status -> status.getUpdateIdentifier()));
+                Collectors.toMap(status -> status.getNodeIdentifier(), status -> status.getUpdateIdentifier()));
 
         final List<NodeConnectionStatus> updatedStatuses = responseMessage.getUpdatedNodeStatuses();
         if (updatedStatuses != null) {
